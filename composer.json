{
    "name": "illuminate/container",
    "description": "The Illuminate Container package.",
    "license": "MIT",
    "homepage": "https://laravel.com",
    "support": {
        "issues": "https://github.com/laravel/framework/issues",
        "source": "https://github.com/laravel/framework"
    },
    "authors": [
        {
            "name": "Taylor Otwell",
            "email": "taylor@laravel.com"
        }
    ],
    "require": {
<<<<<<< HEAD
        "php": "^7.3",
        "illuminate/contracts": "^8.0",
=======
        "php": "^7.2.5|^8.0",
        "illuminate/contracts": "^7.0",
>>>>>>> 56fa5d8f
        "psr/container": "^1.0"
    },
    "provide": {
        "psr/container-implementation": "1.0"
    },
    "autoload": {
        "psr-4": {
            "Illuminate\\Container\\": ""
        }
    },
    "extra": {
        "branch-alias": {
<<<<<<< HEAD
            "dev-master": "8.x-dev"
=======
            "dev-master": "7.x-dev"
>>>>>>> 56fa5d8f
        }
    },
    "config": {
        "sort-packages": true
    },
    "minimum-stability": "dev"
}<|MERGE_RESOLUTION|>--- conflicted
+++ resolved
@@ -14,13 +14,8 @@
         }
     ],
     "require": {
-<<<<<<< HEAD
-        "php": "^7.3",
+        "php": "^7.3|^8.0",
         "illuminate/contracts": "^8.0",
-=======
-        "php": "^7.2.5|^8.0",
-        "illuminate/contracts": "^7.0",
->>>>>>> 56fa5d8f
         "psr/container": "^1.0"
     },
     "provide": {
@@ -33,11 +28,7 @@
     },
     "extra": {
         "branch-alias": {
-<<<<<<< HEAD
             "dev-master": "8.x-dev"
-=======
-            "dev-master": "7.x-dev"
->>>>>>> 56fa5d8f
         }
     },
     "config": {
