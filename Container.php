--- conflicted
+++ resolved
@@ -488,11 +488,7 @@
     /**
      * Register an existing instance as shared in the container.
      *
-<<<<<<< HEAD
-     * @template TInstance
-=======
      * @template TInstance of mixed
->>>>>>> 4dcc3fcb
      *
      * @param  string  $abstract
      * @param  TInstance  $instance
